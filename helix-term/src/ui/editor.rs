use crate::{
    commands,
    compositor::{Component, Compositor, Context, EventResult},
    job::Callback,
    key,
    keymap::{KeymapResult, KeymapResultKind, Keymaps},
    ui::{Completion, ProgressSpinners},
};

use helix_core::{
    coords_at_pos,
    graphemes::{ensure_grapheme_boundary_next, next_grapheme_boundary, prev_grapheme_boundary},
    movement::Direction,
    syntax::{self, DebugConfigCompletion, HighlightEvent},
    unicode::segmentation::UnicodeSegmentation,
    unicode::width::UnicodeWidthStr,
    LineEnding, Position, Range, Selection,
};
use helix_dap::{Breakpoint, SourceBreakpoint, StackFrame};
use helix_view::{
    document::Mode,
    editor::LineNumber,
    graphics::{Color, CursorKind, Modifier, Rect, Style},
    info::Info,
    input::KeyEvent,
    keyboard::{KeyCode, KeyModifiers},
    Document, Editor, Theme, View,
};
use std::{borrow::Cow, collections::HashMap, path::PathBuf};

use crossterm::event::{Event, MouseButton, MouseEvent, MouseEventKind};
use tui::buffer::Buffer as Surface;

use super::{Prompt, PromptEvent};

pub struct EditorView {
    keymaps: Keymaps,
    on_next_key: Option<Box<dyn FnOnce(&mut commands::Context, KeyEvent)>>,
    last_insert: (commands::Command, Vec<KeyEvent>),
    completion: Option<Completion>,
    spinners: ProgressSpinners,
    autoinfo: Option<Info>,
}

impl Default for EditorView {
    fn default() -> Self {
        Self::new(Keymaps::default())
    }
}

impl EditorView {
    pub fn new(keymaps: Keymaps) -> Self {
        Self {
            keymaps,
            on_next_key: None,
            last_insert: (commands::Command::normal_mode, Vec::new()),
            completion: None,
            spinners: ProgressSpinners::default(),
            autoinfo: None,
        }
    }

    pub fn spinners_mut(&mut self) -> &mut ProgressSpinners {
        &mut self.spinners
    }

    #[allow(clippy::too_many_arguments)]
    pub fn render_view(
        &self,
        doc: &Document,
        view: &View,
        viewport: Rect,
        surface: &mut Surface,
        theme: &Theme,
        is_focused: bool,
        loader: &syntax::Loader,
        config: &helix_view::editor::Config,
        debugger: &Option<helix_dap::Client>,
        all_breakpoints: &HashMap<PathBuf, Vec<SourceBreakpoint>>,
        dbg_breakpoints: &Option<Vec<Breakpoint>>,
    ) {
        let inner = view.inner_area();
        let area = view.area;

        let highlights = Self::doc_syntax_highlights(doc, view.offset, inner.height, theme, loader);
        let highlights = syntax::merge(highlights, Self::doc_diagnostics_highlights(doc, theme));
        let highlights: Box<dyn Iterator<Item = HighlightEvent>> = if is_focused {
            Box::new(syntax::merge(
                highlights,
                Self::doc_selection_highlights(doc, view, theme),
            ))
        } else {
            Box::new(highlights)
        };

        Self::render_text_highlights(doc, view.offset, inner, surface, theme, highlights);
        Self::render_gutter(
            doc,
            view,
            view.area,
            surface,
            theme,
            is_focused,
            config,
            debugger,
            all_breakpoints,
            dbg_breakpoints,
        );

        if is_focused {
            Self::render_focused_view_elements(view, doc, inner, theme, surface);
        }

        // if we're not at the edge of the screen, draw a right border
        if viewport.right() != view.area.right() {
            let x = area.right();
            let border_style = theme.get("ui.window");
            for y in area.top()..area.bottom() {
                surface
                    .get_mut(x, y)
                    .set_symbol(tui::symbols::line::VERTICAL)
                    //.set_symbol(" ")
                    .set_style(border_style);
            }
        }

        self.render_diagnostics(doc, view, inner, surface, theme, all_breakpoints);

        let statusline_area = view
            .area
            .clip_top(view.area.height.saturating_sub(1))
            .clip_bottom(1); // -1 from bottom to remove commandline
        self.render_statusline(doc, view, statusline_area, surface, theme, is_focused);
    }

    /// Get syntax highlights for a document in a view represented by the first line
    /// and column (`offset`) and the last line. This is done instead of using a view
    /// directly to enable rendering syntax highlighted docs anywhere (eg. picker preview)
    #[allow(clippy::too_many_arguments)]
    pub fn doc_syntax_highlights<'doc>(
        doc: &'doc Document,
        offset: Position,
        height: u16,
        theme: &Theme,
        loader: &syntax::Loader,
    ) -> Box<dyn Iterator<Item = HighlightEvent> + 'doc> {
        let text = doc.text().slice(..);
        let last_line = std::cmp::min(
            // Saturating subs to make it inclusive zero indexing.
            (offset.row + height as usize).saturating_sub(1),
            doc.text().len_lines().saturating_sub(1),
        );

        let range = {
            // calculate viewport byte ranges
            let start = text.line_to_byte(offset.row);
            let end = text.line_to_byte(last_line + 1);

            start..end
        };

        // TODO: range doesn't actually restrict source, just highlight range
        let highlights = match doc.syntax() {
            Some(syntax) => {
                let scopes = theme.scopes();
                syntax
                    .highlight_iter(text.slice(..), Some(range), None, |language| {
                        loader.language_configuration_for_injection_string(language)
                            .and_then(|language_config| {
                                let config = language_config.highlight_config(scopes)?;
                                let config_ref = config.as_ref();
                                // SAFETY: the referenced `HighlightConfiguration` behind
                                // the `Arc` is guaranteed to remain valid throughout the
                                // duration of the highlight.
                                let config_ref = unsafe {
                                    std::mem::transmute::<
                                        _,
                                        &'static syntax::HighlightConfiguration,
                                    >(config_ref)
                                };
                                Some(config_ref)
                            })
                    })
                    .map(|event| event.unwrap())
                    .collect() // TODO: we collect here to avoid holding the lock, fix later
            }
            None => vec![HighlightEvent::Source {
                start: range.start,
                end: range.end,
            }],
        }
        .into_iter()
        .map(move |event| match event {
            // convert byte offsets to char offset
            HighlightEvent::Source { start, end } => {
                let start = ensure_grapheme_boundary_next(text, text.byte_to_char(start));
                let end = ensure_grapheme_boundary_next(text, text.byte_to_char(end));
                HighlightEvent::Source { start, end }
            }
            event => event,
        });

        Box::new(highlights)
    }

    /// Get highlight spans for document diagnostics
    pub fn doc_diagnostics_highlights(
        doc: &Document,
        theme: &Theme,
    ) -> Vec<(usize, std::ops::Range<usize>)> {
        let diagnostic_scope = theme
            .find_scope_index("diagnostic")
            .or_else(|| theme.find_scope_index("ui.cursor"))
            .or_else(|| theme.find_scope_index("ui.selection"))
            .expect(
                "at least one of the following scopes must be defined in the theme: `diagnostic`, `ui.cursor`, or `ui.selection`",
            );

        doc.diagnostics()
            .iter()
            .map(|diagnostic| {
                (
                    diagnostic_scope,
                    diagnostic.range.start..diagnostic.range.end,
                )
            })
            .collect()
    }

    /// Get highlight spans for selections in a document view.
    pub fn doc_selection_highlights(
        doc: &Document,
        view: &View,
        theme: &Theme,
    ) -> Vec<(usize, std::ops::Range<usize>)> {
        let text = doc.text().slice(..);
        let selection = doc.selection(view.id);
        let primary_idx = selection.primary_index();

        let selection_scope = theme
            .find_scope_index("ui.selection")
            .expect("could not find `ui.selection` scope in the theme!");
        let base_cursor_scope = theme
            .find_scope_index("ui.cursor")
            .unwrap_or(selection_scope);

        let cursor_scope = match doc.mode() {
            Mode::Insert => theme.find_scope_index("ui.cursor.insert"),
            Mode::Select => theme.find_scope_index("ui.cursor.select"),
            Mode::Normal => Some(base_cursor_scope),
        }
        .unwrap_or(base_cursor_scope);

        let primary_cursor_scope = theme
            .find_scope_index("ui.cursor.primary")
            .unwrap_or(cursor_scope);
        let primary_selection_scope = theme
            .find_scope_index("ui.selection.primary")
            .unwrap_or(selection_scope);

        let mut spans: Vec<(usize, std::ops::Range<usize>)> = Vec::new();
        for (i, range) in selection.iter().enumerate() {
            let (cursor_scope, selection_scope) = if i == primary_idx {
                (primary_cursor_scope, primary_selection_scope)
            } else {
                (cursor_scope, selection_scope)
            };

            // Special-case: cursor at end of the rope.
            if range.head == range.anchor && range.head == text.len_chars() {
                spans.push((cursor_scope, range.head..range.head + 1));
                continue;
            }

            let range = range.min_width_1(text);
            if range.head > range.anchor {
                // Standard case.
                let cursor_start = prev_grapheme_boundary(text, range.head);
                spans.push((selection_scope, range.anchor..cursor_start));
                spans.push((cursor_scope, cursor_start..range.head));
            } else {
                // Reverse case.
                let cursor_end = next_grapheme_boundary(text, range.head);
                spans.push((cursor_scope, range.head..cursor_end));
                spans.push((selection_scope, cursor_end..range.anchor));
            }
        }

        spans
    }

    pub fn render_text_highlights<H: Iterator<Item = HighlightEvent>>(
        doc: &Document,
        offset: Position,
        viewport: Rect,
        surface: &mut Surface,
        theme: &Theme,
        highlights: H,
    ) {
        let text = doc.text().slice(..);

        let mut spans = Vec::new();
        let mut visual_x = 0u16;
        let mut line = 0u16;
        let tab_width = doc.tab_width();
        let tab = " ".repeat(tab_width);

        let text_style = theme.get("ui.text");

        'outer: for event in highlights {
            match event {
                HighlightEvent::HighlightStart(span) => {
                    spans.push(span);
                }
                HighlightEvent::HighlightEnd => {
                    spans.pop();
                }
                HighlightEvent::Source { start, end } => {
                    // `unwrap_or_else` part is for off-the-end indices of
                    // the rope, to allow cursor highlighting at the end
                    // of the rope.
                    let text = text.get_slice(start..end).unwrap_or_else(|| " ".into());

                    use helix_core::graphemes::{grapheme_width, RopeGraphemes};

                    let style = spans.iter().fold(text_style, |acc, span| {
                        let style = theme.get(theme.scopes()[span.0].as_str());
                        acc.patch(style)
                    });

                    for grapheme in RopeGraphemes::new(text) {
                        let out_of_bounds = visual_x < offset.col as u16
                            || visual_x >= viewport.width + offset.col as u16;

                        if LineEnding::from_rope_slice(&grapheme).is_some() {
                            if !out_of_bounds {
                                // we still want to render an empty cell with the style
                                surface.set_string(
                                    viewport.x + visual_x - offset.col as u16,
                                    viewport.y + line,
                                    " ",
                                    style,
                                );
                            }

                            visual_x = 0;
                            line += 1;

                            // TODO: with proper iter this shouldn't be necessary
                            if line >= viewport.height {
                                break 'outer;
                            }
                        } else {
                            let grapheme = Cow::from(grapheme);

                            let (grapheme, width) = if grapheme == "\t" {
                                // make sure we display tab as appropriate amount of spaces
                                (tab.as_str(), tab_width)
                            } else {
                                // Cow will prevent allocations if span contained in a single slice
                                // which should really be the majority case
                                let width = grapheme_width(&grapheme);
                                (grapheme.as_ref(), width)
                            };

                            if !out_of_bounds {
                                // if we're offscreen just keep going until we hit a new line
                                surface.set_string(
                                    viewport.x + visual_x - offset.col as u16,
                                    viewport.y + line,
                                    grapheme,
                                    style,
                                );
                            }

                            visual_x = visual_x.saturating_add(width as u16);
                        }
                    }
                }
            }
        }
    }

    /// Render brace match, etc (meant for the focused view only)
    pub fn render_focused_view_elements(
        view: &View,
        doc: &Document,
        viewport: Rect,
        theme: &Theme,
        surface: &mut Surface,
    ) {
        // Highlight matching braces
        if let Some(syntax) = doc.syntax() {
            let text = doc.text().slice(..);
            use helix_core::match_brackets;
            let pos = doc.selection(view.id).primary().cursor(text);

            let pos = match_brackets::find(syntax, doc.text(), pos)
                .and_then(|pos| view.screen_coords_at_pos(doc, text, pos));

            if let Some(pos) = pos {
                // ensure col is on screen
                if (pos.col as u16) < viewport.width + view.offset.col as u16
                    && pos.col >= view.offset.col
                {
                    let style = theme.try_get("ui.cursor.match").unwrap_or_else(|| {
                        Style::default()
                            .add_modifier(Modifier::REVERSED)
                            .add_modifier(Modifier::DIM)
                    });

                    surface
                        .get_mut(viewport.x + pos.col as u16, viewport.y + pos.row as u16)
                        .set_style(style);
                }
            }
        }
    }

    #[allow(clippy::too_many_arguments)]
    pub fn render_gutter(
        doc: &Document,
        view: &View,
        viewport: Rect,
        surface: &mut Surface,
        theme: &Theme,
        is_focused: bool,
        config: &helix_view::editor::Config,
        debugger: &Option<helix_dap::Client>,
        all_breakpoints: &HashMap<PathBuf, Vec<SourceBreakpoint>>,
        dbg_breakpoints: &Option<Vec<Breakpoint>>,
    ) {
        let text = doc.text().slice(..);
        let last_line = view.last_line(doc);

        let linenr = theme.get("ui.linenr");
        let linenr_select: Style = theme.try_get("ui.linenr.selected").unwrap_or(linenr);

        let warning = theme.get("warning");
        let error = theme.get("error");
        let info = theme.get("info");
        let hint = theme.get("hint");

        // Whether to draw the line number for the last line of the
        // document or not.  We only draw it if it's not an empty line.
        let draw_last = text.line_to_byte(last_line) < text.len_bytes();

        let current_line = doc
            .text()
            .char_to_line(doc.selection(view.id).primary().cursor(text));

        // it's used inside an iterator so the collect isn't needless:
        // https://github.com/rust-lang/rust-clippy/issues/6164
        #[allow(clippy::needless_collect)]
        let cursors: Vec<_> = doc
            .selection(view.id)
            .iter()
            .map(|range| range.cursor_line(text))
            .collect();

        let mut breakpoints: Option<&Vec<SourceBreakpoint>> = None;
        let mut stack_frame: Option<&StackFrame> = None;
        if let Some(path) = doc.path() {
            breakpoints = all_breakpoints.get(path);
            if let Some(debugger) = debugger {
                // if we have a frame, and the frame path matches document
                if let (Some(frame), Some(thread_id)) = (debugger.active_frame, debugger.thread_id)
                {
                    let frame = debugger
                        .stack_frames
                        .get(&thread_id)
                        .and_then(|bt| bt.get(frame)); // TODO: drop the clone..
                    if let Some(StackFrame {
                        source: Some(source),
                        ..
                    }) = &frame
                    {
                        if source.path.as_ref() == Some(path) {
                            stack_frame = frame;
                        }
                    };
                };
            }
        }

        for (i, line) in (view.offset.row..(last_line + 1)).enumerate() {
            use helix_core::diagnostic::Severity;
            if let Some(diagnostic) = doc.diagnostics().iter().find(|d| d.line == line) {
                surface.set_stringn(
                    viewport.x,
                    viewport.y + i as u16,
                    "●",
                    1,
                    match diagnostic.severity {
                        Some(Severity::Error) => error,
                        Some(Severity::Warning) | None => warning,
                        Some(Severity::Info) => info,
                        Some(Severity::Hint) => hint,
                    },
                );
            }

            let selected = cursors.contains(&line);

            if let Some(user) = breakpoints.as_ref() {
                let debugger_breakpoint = if let Some(debugger) = dbg_breakpoints.as_ref() {
                    debugger.iter().find(|breakpoint| {
                        if breakpoint.source.is_some()
                            && doc.path().is_some()
                            && breakpoint.source.as_ref().unwrap().path == doc.path().cloned()
                        {
                            match (breakpoint.line, breakpoint.end_line) {
                                #[allow(clippy::int_plus_one)]
                                (Some(l), Some(el)) => l - 1 <= line && line <= el - 1,
                                (Some(l), None) => l - 1 == line,
                                _ => false,
                            }
                        } else {
                            false
                        }
                    })
                } else {
                    None
                };

                if let Some(breakpoint) = user.iter().find(|breakpoint| breakpoint.line - 1 == line)
                {
                    let unverified = match dbg_breakpoints {
                        Some(_) => debugger_breakpoint.map(|b| !b.verified).unwrap_or(true),
                        // We cannot mark breakpoint as unverified unless we have a debugger
                        None => false,
                    };
                    let mut style =
                        if breakpoint.condition.is_some() && breakpoint.log_message.is_some() {
                            error.add_modifier(Modifier::UNDERLINED)
                        } else if breakpoint.condition.is_some() {
                            error
                        } else if breakpoint.log_message.is_some() {
                            info
                        } else {
                            warning
                        };
                    if unverified {
                        // Faded colors
                        style = if let Some(Color::Rgb(r, g, b)) = style.fg {
                            style.fg(Color::Rgb(
                                ((r as f32) * 0.4).floor() as u8,
                                ((g as f32) * 0.4).floor() as u8,
                                ((b as f32) * 0.4).floor() as u8,
                            ))
                        } else {
                            style.fg(Color::Gray)
                        }
                    };
                    surface.set_stringn(viewport.x, viewport.y + i as u16, "▲", 1, style);
                } else if let Some(breakpoint) = debugger_breakpoint {
                    let style = if breakpoint.verified {
                        info
                    } else {
                        info.fg(Color::Gray)
                    };
                    surface.set_stringn(viewport.x, viewport.y + i as u16, "⊚", 1, style);
                }
            }

            if let Some(frame) = stack_frame {
                if frame.line - 1 == line {
                    surface.set_style(
                        Rect::new(viewport.x, viewport.y + i as u16, 6, 1),
                        helix_view::graphics::Style::default()
                            .bg(helix_view::graphics::Color::LightYellow),
                    );
                }
            }

            let text = if line == last_line && !draw_last {
                "    ~".into()
            } else {
                let line = match config.line_number {
                    LineNumber::Absolute => line + 1,
                    LineNumber::Relative => {
                        if current_line == line {
                            line + 1
                        } else {
                            abs_diff(current_line, line)
                        }
                    }
                };
                format!("{:>5}", line)
            };
            surface.set_stringn(
                viewport.x + 1,
                viewport.y + i as u16,
                text,
                5,
                if selected && is_focused {
                    linenr_select
                } else {
                    linenr
                },
            );
        }
    }

    pub fn render_diagnostics(
        &self,
        doc: &Document,
        view: &View,
        viewport: Rect,
        surface: &mut Surface,
        theme: &Theme,
        all_breakpoints: &HashMap<PathBuf, Vec<SourceBreakpoint>>,
    ) {
        use helix_core::diagnostic::Severity;
        use tui::{
            layout::Alignment,
            text::Text,
            widgets::{Paragraph, Widget},
        };

        let cursor = doc
            .selection(view.id)
            .primary()
            .cursor(doc.text().slice(..));

        let diagnostics = doc.diagnostics().iter().filter(|diagnostic| {
            diagnostic.range.start <= cursor && diagnostic.range.end >= cursor
        });

        let warning = theme.get("warning");
        let error = theme.get("error");
        let info = theme.get("info");
        let hint = theme.get("hint");

        // Vec::with_capacity(diagnostics.len()); // rough estimate
        let mut lines = Vec::new();
        for diagnostic in diagnostics {
            let text = Text::styled(
                &diagnostic.message,
                match diagnostic.severity {
                    Some(Severity::Error) => error,
                    Some(Severity::Warning) | None => warning,
                    Some(Severity::Info) => info,
                    Some(Severity::Hint) => hint,
                },
            );
            lines.extend(text.lines);
        }

        if let Some(path) = doc.path() {
            let line = doc.text().char_to_line(cursor);
            if let Some(breakpoints) = all_breakpoints.get(path) {
                if let Some(breakpoint) = breakpoints
                    .iter()
                    .find(|breakpoint| breakpoint.line - 1 == line)
                {
                    if let Some(condition) = &breakpoint.condition {
                        lines.extend(
                            Text::styled(condition, warning.add_modifier(Modifier::UNDERLINED))
                                .lines,
                        );
                    }
                    if let Some(log_message) = &breakpoint.log_message {
                        lines.extend(
                            Text::styled(log_message, info.add_modifier(Modifier::UNDERLINED))
                                .lines,
                        );
                    }
                }
            }
        }

        let paragraph = Paragraph::new(lines).alignment(Alignment::Right);
        let width = 80.min(viewport.width);
        let height = 15.min(viewport.height);
        paragraph.render(
            Rect::new(viewport.right() - width, viewport.y + 1, width, height),
            surface,
        );
    }

    #[allow(clippy::too_many_arguments)]
    pub fn render_statusline(
        &self,
        doc: &Document,
        view: &View,
        viewport: Rect,
        surface: &mut Surface,
        theme: &Theme,
        is_focused: bool,
    ) {
        //-------------------------------
        // Left side of the status line.
        //-------------------------------

        let mode = match doc.mode() {
            Mode::Insert => "INS",
            Mode::Select => "SEL",
            Mode::Normal => "NOR",
        };
        let progress = doc
            .language_server()
            .and_then(|srv| {
                self.spinners
                    .get(srv.id())
                    .and_then(|spinner| spinner.frame())
            })
            .unwrap_or("");

        let style = if is_focused {
            theme.get("ui.statusline")
        } else {
            theme.get("ui.statusline.inactive")
        };
        // statusline
        surface.set_style(viewport.with_height(1), style);
        if is_focused {
            surface.set_string(viewport.x + 1, viewport.y, mode, style);
        }
        surface.set_string(viewport.x + 5, viewport.y, progress, style);

        if let Some(path) = doc.relative_path() {
            let path = path.to_string_lossy();

            let title = format!("{}{}", path, if doc.is_modified() { "[+]" } else { "" });
            surface.set_stringn(
                viewport.x + 8,
                viewport.y,
                title,
                viewport.width.saturating_sub(6) as usize,
                style,
            );
        }

        //-------------------------------
        // Right side of the status line.
        //-------------------------------

        // Compute the individual info strings.
        let diag_count = format!("{}", doc.diagnostics().len());
        // let indent_info = match doc.indent_style {
        //     IndentStyle::Tabs => "tabs",
        //     IndentStyle::Spaces(1) => "spaces:1",
        //     IndentStyle::Spaces(2) => "spaces:2",
        //     IndentStyle::Spaces(3) => "spaces:3",
        //     IndentStyle::Spaces(4) => "spaces:4",
        //     IndentStyle::Spaces(5) => "spaces:5",
        //     IndentStyle::Spaces(6) => "spaces:6",
        //     IndentStyle::Spaces(7) => "spaces:7",
        //     IndentStyle::Spaces(8) => "spaces:8",
        //     _ => "indent:ERROR",
        // };
        let position_info = {
            let pos = coords_at_pos(
                doc.text().slice(..),
                doc.selection(view.id)
                    .primary()
                    .cursor(doc.text().slice(..)),
            );
            format!("{}:{}", pos.row + 1, pos.col + 1) // convert to 1-indexing
        };

        // Render them to the status line together.
        let right_side_text = format!(
            "{}    {} ",
            &diag_count[..diag_count.len().min(4)],
            // indent_info,
            position_info
        );
        let text_len = right_side_text.len() as u16;
        surface.set_string(
            viewport.x + viewport.width.saturating_sub(text_len),
            viewport.y,
            right_side_text,
            style,
        );
    }

    fn debug_parameter_prompt(
        completions: Vec<DebugConfigCompletion>,
        config_name: String,
        mut params: Vec<String>,
    ) -> Prompt {
        let i = params.len();
        let completion = completions.get(i).unwrap();
        let field_type = if let DebugConfigCompletion::Advanced(cfg) = completion {
            cfg.completion.clone().unwrap_or_else(|| "".to_owned())
        } else {
            "".to_owned()
        };
        let name = match completion {
            DebugConfigCompletion::Advanced(cfg) => {
                cfg.name.clone().unwrap_or_else(|| field_type.to_owned())
            }
            DebugConfigCompletion::Named(name) => name.clone(),
        };
        let default_val = match completion {
            DebugConfigCompletion::Advanced(cfg) => {
                cfg.default.clone().unwrap_or_else(|| "".to_owned())
            }
            _ => "".to_owned(),
        };

        let noop = |_input: &str| Vec::new();
        let completer = match &field_type[..] {
            "filename" => super::completers::filename,
            "directory" => super::completers::directory,
            _ => noop,
        };
        Prompt::new(
            format!("{}: ", name).into(),
            None,
            completer,
            move |cx: &mut crate::compositor::Context, input: &str, event: PromptEvent| {
                if event != PromptEvent::Validate {
                    return;
                }

                let mut value = input.to_owned();
                if value.is_empty() {
                    value = default_val.clone();
                }
                params.push(value);

                if params.len() < completions.len() {
                    let completions = completions.clone();
                    let config_name = config_name.clone();
                    let params = params.clone();
                    let callback = Box::pin(async move {
                        let call: Callback =
                            Box::new(move |_editor: &mut Editor, compositor: &mut Compositor| {
                                let prompt =
                                    Self::debug_parameter_prompt(completions, config_name, params);
                                compositor.push(Box::new(prompt));
                            });
                        Ok(call)
                    });
                    cx.jobs.callback(callback);
                } else {
                    commands::dap_start_impl(
                        cx.editor,
                        Some(&config_name),
                        None,
                        Some(params.iter().map(|x| x.as_str()).collect()),
                    );
                }
            },
            None,
        )
    }

    /// Handle events by looking them up in `self.keymaps`. Returns None
    /// if event was handled (a command was executed or a subkeymap was
    /// activated). Only KeymapResultKind::{NotFound, Cancelled} is returned
    /// otherwise.
    fn handle_keymap_event(
        &mut self,
        mode: Mode,
        cxt: &mut commands::Context,
        event: KeyEvent,
    ) -> Option<KeymapResult> {
        self.autoinfo = None;
<<<<<<< HEAD

        if let Some(picker) = cxt.editor.debug_config_picker.clone() {
            match event {
                KeyEvent {
                    code: KeyCode::Esc, ..
                } => {}
                KeyEvent {
                    code: KeyCode::Char(char),
                    ..
                } => {
                    let (i, name) = match picker.iter().position(|t| t.starts_with(char)) {
                        Some(pos) => (pos, picker.get(pos).unwrap().clone()),
                        None => return None,
                    };
                    let completions = cxt.editor.debug_config_completions.clone().unwrap();
                    let completion = completions.get(i).unwrap().clone();
                    if !completion.is_empty() {
                        let prompt = Self::debug_parameter_prompt(completion, name, Vec::new());
                        cxt.push_layer(Box::new(prompt));
                    }
                }
                _ => return None,
            }
            cxt.editor.debug_config_picker = None;
            return None;
        }

        if cxt.editor.variables.is_some() {
            match event {
                KeyEvent {
                    code: KeyCode::Char('h'),
                    ..
                } => {
                    cxt.editor.variables_page = cxt.editor.variables_page.saturating_sub(1);
                }
                KeyEvent {
                    code: KeyCode::Char('l'),
                    ..
                } => {
                    cxt.editor.variables_page = cxt.editor.variables_page.saturating_add(1);
                }
                KeyEvent {
                    code: KeyCode::Esc, ..
                } => {
                    cxt.editor.variables = None;
                }
                _ => {}
            }
            return None;
        }

        match self.keymaps.get_mut(&mode).unwrap().get(event) {
            KeymapResult::Matched(command) => command.execute(cxt),
            KeymapResult::Pending(node) => self.autoinfo = Some(node.into()),
            k @ KeymapResult::NotFound | k @ KeymapResult::Cancelled(_) => return Some(k),
=======
        let key_result = self.keymaps.get_mut(&mode).unwrap().get(event);
        self.autoinfo = key_result.sticky.map(|node| node.infobox());

        match &key_result.kind {
            KeymapResultKind::Matched(command) => command.execute(cxt),
            KeymapResultKind::Pending(node) => self.autoinfo = Some(node.infobox()),
            KeymapResultKind::NotFound | KeymapResultKind::Cancelled(_) => return Some(key_result),
>>>>>>> df55eaae
        }
        None
    }

    fn insert_mode(&mut self, cx: &mut commands::Context, event: KeyEvent) {
        if let Some(keyresult) = self.handle_keymap_event(Mode::Insert, cx, event) {
            match keyresult.kind {
                KeymapResultKind::NotFound => {
                    if let Some(ch) = event.char() {
                        commands::insert::insert_char(cx, ch)
                    }
                }
                KeymapResultKind::Cancelled(pending) => {
                    for ev in pending {
                        match ev.char() {
                            Some(ch) => commands::insert::insert_char(cx, ch),
                            None => {
                                if let KeymapResultKind::Matched(command) =
                                    self.keymaps.get_mut(&Mode::Insert).unwrap().get(ev).kind
                                {
                                    command.execute(cx);
                                }
                            }
                        }
                    }
                }
                _ => unreachable!(),
            }
        }
    }

    fn command_mode(&mut self, mode: Mode, cxt: &mut commands::Context, event: KeyEvent) {
        match event {
            // count handling
            key!(i @ '0'..='9') => {
                let i = i.to_digit(10).unwrap() as usize;
                cxt.editor.count =
                    std::num::NonZeroUsize::new(cxt.editor.count.map_or(i, |c| c.get() * 10 + i));
            }
            // special handling for repeat operator
            key!('.') => {
                // first execute whatever put us into insert mode
                self.last_insert.0.execute(cxt);
                // then replay the inputs
                for &key in &self.last_insert.1.clone() {
                    self.insert_mode(cxt, key)
                }
            }
            _ => {
                // set the count
                cxt.count = cxt.editor.count;
                // TODO: edge case: 0j -> reset to 1
                // if this fails, count was Some(0)
                // debug_assert!(cxt.count != 0);

                // set the register
                cxt.register = cxt.editor.selected_register.take();

                self.handle_keymap_event(mode, cxt, event);
                if self.keymaps.pending().is_empty() {
                    cxt.editor.count = None
                }
            }
        }
    }

    pub fn set_completion(
        &mut self,
        items: Vec<helix_lsp::lsp::CompletionItem>,
        offset_encoding: helix_lsp::OffsetEncoding,
        trigger_offset: usize,
        size: Rect,
    ) {
        let mut completion = Completion::new(items, offset_encoding, trigger_offset);
        // TODO : propagate required size on resize to completion too
        completion.required_size((size.width, size.height));
        self.completion = Some(completion);
    }
}

impl EditorView {
    fn handle_mouse_event(
        &mut self,
        event: MouseEvent,
        cxt: &mut commands::Context,
    ) -> EventResult {
        match event {
            MouseEvent {
                kind: MouseEventKind::Down(MouseButton::Left),
                row,
                column,
                modifiers,
                ..
            } => {
                let editor = &mut cxt.editor;

                let result = editor.tree.views().find_map(|(view, _focus)| {
                    view.pos_at_screen_coords(&editor.documents[view.doc], row, column)
                        .map(|pos| (pos, view.id))
                });

                if let Some((pos, view_id)) = result {
                    let doc = &mut editor.documents[editor.tree.get(view_id).doc];

                    if modifiers == crossterm::event::KeyModifiers::ALT {
                        let selection = doc.selection(view_id).clone();
                        doc.set_selection(view_id, selection.push(Range::point(pos)));
                    } else {
                        doc.set_selection(view_id, Selection::point(pos));
                    }

                    editor.tree.focus = view_id;

                    return EventResult::Consumed(None);
                }

                let result = editor.tree.views().find_map(|(view, _focus)| {
                    view.gutter_coords_at_screen_coords(row, column)
                        .map(|coords| (coords.0, coords.1, view.id))
                });

                if let Some((line, _, view_id)) = result {
                    editor.tree.focus = view_id;

                    let doc = &mut editor.documents[editor.tree.get(view_id).doc];
                    if let Ok(pos) = doc.text().try_line_to_char(line) {
                        doc.set_selection(view_id, Selection::point(pos));
                        commands::dap_toggle_breakpoint(cxt);

                        return EventResult::Consumed(None);
                    }
                }

                EventResult::Ignored
            }

            MouseEvent {
                kind: MouseEventKind::Drag(MouseButton::Left),
                row,
                column,
                ..
            } => {
                let (view, doc) = current!(cxt.editor);

                let pos = match view.pos_at_screen_coords(doc, row, column) {
                    Some(pos) => pos,
                    None => return EventResult::Ignored,
                };

                let mut selection = doc.selection(view.id).clone();
                let primary = selection.primary_mut();
                *primary = Range::new(primary.anchor, pos);
                doc.set_selection(view.id, selection);
                EventResult::Consumed(None)
            }

            MouseEvent {
                kind: MouseEventKind::ScrollUp | MouseEventKind::ScrollDown,
                row,
                column,
                ..
            } => {
                let current_view = cxt.editor.tree.focus;

                let direction = match event.kind {
                    MouseEventKind::ScrollUp => Direction::Backward,
                    MouseEventKind::ScrollDown => Direction::Forward,
                    _ => unreachable!(),
                };

                let result = cxt.editor.tree.views().find_map(|(view, _focus)| {
                    view.pos_at_screen_coords(&cxt.editor.documents[view.doc], row, column)
                        .map(|_| view.id)
                });

                match result {
                    Some(view_id) => cxt.editor.tree.focus = view_id,
                    None => return EventResult::Ignored,
                }

                let offset = cxt.editor.config.scroll_lines.abs() as usize;
                commands::scroll(cxt, offset, direction);

                cxt.editor.tree.focus = current_view;

                EventResult::Consumed(None)
            }

            MouseEvent {
                kind: MouseEventKind::Up(MouseButton::Left),
                ..
            } => {
                if !cxt.editor.config.middle_click_paste {
                    return EventResult::Ignored;
                }

                let (view, doc) = current!(cxt.editor);
                let range = doc.selection(view.id).primary();

                if range.to() - range.from() <= 1 {
                    return EventResult::Ignored;
                }

                commands::Command::yank_main_selection_to_primary_clipboard.execute(cxt);

                EventResult::Consumed(None)
            }

            MouseEvent {
                kind: MouseEventKind::Up(MouseButton::Right),
                row,
                column,
                modifiers,
                ..
            } => {
                let result = cxt.editor.tree.views().find_map(|(view, _focus)| {
                    view.gutter_coords_at_screen_coords(row, column)
                        .map(|coords| (coords.0, coords.1, view.id))
                });

                if let Some((line, _, view_id)) = result {
                    cxt.editor.tree.focus = view_id;

                    let doc = &mut cxt.editor.documents[cxt.editor.tree.get(view_id).doc];
                    if let Ok(pos) = doc.text().try_line_to_char(line) {
                        doc.set_selection(view_id, Selection::point(pos));
                        if modifiers == crossterm::event::KeyModifiers::ALT {
                            commands::Command::dap_edit_log.execute(cxt);
                        } else {
                            commands::Command::dap_edit_condition.execute(cxt);
                        }

                        return EventResult::Consumed(None);
                    }
                }
                EventResult::Ignored
            }

            MouseEvent {
                kind: MouseEventKind::Up(MouseButton::Middle),
                row,
                column,
                modifiers,
                ..
            } => {
                let editor = &mut cxt.editor;
                if !editor.config.middle_click_paste {
                    return EventResult::Ignored;
                }

                if modifiers == crossterm::event::KeyModifiers::ALT {
                    commands::Command::replace_selections_with_primary_clipboard.execute(cxt);

                    return EventResult::Consumed(None);
                }

                let result = editor.tree.views().find_map(|(view, _focus)| {
                    view.pos_at_screen_coords(&editor.documents[view.doc], row, column)
                        .map(|pos| (pos, view.id))
                });

                if let Some((pos, view_id)) = result {
                    let doc = &mut editor.documents[editor.tree.get(view_id).doc];
                    doc.set_selection(view_id, Selection::point(pos));
                    editor.tree.focus = view_id;
                    commands::Command::paste_primary_clipboard_before.execute(cxt);
                    return EventResult::Consumed(None);
                }

                EventResult::Ignored
            }

            _ => EventResult::Ignored,
        }
    }
}

impl Component for EditorView {
    fn handle_event(&mut self, event: Event, cx: &mut Context) -> EventResult {
        let mut cxt = commands::Context {
            editor: &mut cx.editor,
            count: None,
            register: None,
            callback: None,
            on_next_key_callback: None,
            jobs: cx.jobs,
        };

        match event {
            Event::Resize(_width, _height) => {
                // Ignore this event, we handle resizing just before rendering to screen.
                // Handling it here but not re-rendering will cause flashing
                EventResult::Consumed(None)
            }
            Event::Key(key) => {
                let mut key = KeyEvent::from(key);
                canonicalize_key(&mut key);
                // clear status
                cxt.editor.status_msg = None;

                let (_, doc) = current!(cxt.editor);
                let mode = doc.mode();

                if let Some(on_next_key) = self.on_next_key.take() {
                    // if there's a command waiting input, do that first
                    on_next_key(&mut cxt, key);
                } else {
                    match mode {
                        Mode::Insert => {
                            // record last_insert key
                            self.last_insert.1.push(key);

                            // let completion swallow the event if necessary
                            let mut consumed = false;
                            if let Some(completion) = &mut self.completion {
                                // use a fake context here
                                let mut cx = Context {
                                    editor: cxt.editor,
                                    jobs: cxt.jobs,
                                    scroll: None,
                                };
                                let res = completion.handle_event(event, &mut cx);

                                if let EventResult::Consumed(callback) = res {
                                    consumed = true;

                                    if callback.is_some() {
                                        // assume close_fn
                                        self.completion = None;
                                    }
                                }
                            }

                            // if completion didn't take the event, we pass it onto commands
                            if !consumed {
                                self.insert_mode(&mut cxt, key);

                                // lastly we recalculate completion
                                if let Some(completion) = &mut self.completion {
                                    completion.update(&mut cxt);
                                    if completion.is_empty() {
                                        self.completion = None;
                                    }
                                }
                            }
                        }
                        mode => self.command_mode(mode, &mut cxt, key),
                    }
                }

                self.on_next_key = cxt.on_next_key_callback.take();
                // appease borrowck
                let callback = cxt.callback.take();

                // if the command consumed the last view, skip the render.
                // on the next loop cycle the Application will then terminate.
                if cxt.editor.should_close() {
                    return EventResult::Ignored;
                }

                let (view, doc) = current!(cxt.editor);
                view.ensure_cursor_in_view(doc, cxt.editor.config.scrolloff);

                // mode transitions
                match (mode, doc.mode()) {
                    (Mode::Normal, Mode::Insert) => {
                        // HAXX: if we just entered insert mode from normal, clear key buf
                        // and record the command that got us into this mode.

                        // how we entered insert mode is important, and we should track that so
                        // we can repeat the side effect.

                        self.last_insert.0 =
                            match self.keymaps.get_mut(&mode).unwrap().get(key).kind {
                                KeymapResultKind::Matched(command) => command,
                                // FIXME: insert mode can only be entered through single KeyCodes
                                _ => unimplemented!(),
                            };
                        self.last_insert.1.clear();
                    }
                    (Mode::Insert, Mode::Normal) => {
                        // if exiting insert mode, remove completion
                        self.completion = None;
                    }
                    _ => (),
                }

                EventResult::Consumed(callback)
            }

            Event::Mouse(event) => self.handle_mouse_event(event, &mut cxt),
        }
    }

    fn render(&mut self, area: Rect, surface: &mut Surface, cx: &mut Context) {
        // clear with background color
        surface.set_style(area, cx.editor.theme.get("ui.background"));

        // if the terminal size suddenly changed, we need to trigger a resize
        cx.editor.resize(area.clip_bottom(1)); // -1 from bottom for commandline

        for (view, is_focused) in cx.editor.tree.views() {
            let doc = cx.editor.document(view.doc).unwrap();
            let loader = &cx.editor.syn_loader;
            let dbg_breakpoints = cx.editor.debugger.as_ref().map(|d| d.breakpoints.clone());
            self.render_view(
                doc,
                view,
                area,
                surface,
                &cx.editor.theme,
                is_focused,
                loader,
                &cx.editor.config,
                &cx.editor.debugger,
                &cx.editor.breakpoints,
                &dbg_breakpoints,
            );
        }

        if let Some(ref vars) = cx.editor.variables {
            let mut text = String::new();
            let mut height = 0;
            let mut max_len = 20;

            let per_page = 15;
            let num_vars = vars.len();
            let start = (per_page * cx.editor.variables_page).min(num_vars);
            let end = (start + per_page).min(num_vars);
            for line in vars[start..end].to_vec() {
                max_len = max_len.max(line.len() as u16);
                height += 1;
                text.push_str(&line);
            }

            if vars.len() > per_page {
                text += "\nMove h, l";
                height += 1;
            }

            let mut info = Info {
                height: 20.min(height + 2),
                width: 70.min(max_len),
                title: format!("{} variables", num_vars),
                text: text + "\nExit Esc",
            };
            info.render(area, surface, cx);
        }

        if let Some(ref configs) = cx.editor.debug_config_picker {
            let mut text = String::new();
            let mut height = 0;
            let mut max_len = 20;

            for line in configs {
                max_len = max_len.max(line.len() as u16 + 2);
                height += 1;
                text.push_str(&format!("{} {}\n", line.chars().next().unwrap(), line));
            }

            let mut info = Info {
                height: 20.min(height + 1),
                width: 70.min(max_len),
                title: "Debug targets".to_owned(),
                text: text + "Exit Esc",
            };
            info.render(area, surface, cx);
        }

        if let Some(ref mut info) = self.autoinfo {
            info.render(area, surface, cx);
        }

        let key_width = 15u16; // for showing pending keys
        let mut status_msg_width = 0;

        // render status msg
        if let Some((status_msg, severity)) = &cx.editor.status_msg {
            status_msg_width = status_msg.width();
            use helix_view::editor::Severity;
            let style = if *severity == Severity::Error {
                cx.editor.theme.get("error")
            } else {
                cx.editor.theme.get("ui.text")
            };

            surface.set_string(
                area.x,
                area.y + area.height.saturating_sub(1),
                status_msg,
                style,
            );
        }

        if area.width.saturating_sub(status_msg_width as u16) > key_width {
            let mut disp = String::new();
            if let Some(count) = cx.editor.count {
                disp.push_str(&count.to_string())
            }
            for key in self.keymaps.pending() {
                let s = key.to_string();
                if s.graphemes(true).count() > 1 {
                    disp.push_str(&format!("<{}>", s));
                } else {
                    disp.push_str(&s);
                }
            }
            surface.set_string(
                area.x + area.width.saturating_sub(key_width),
                area.y + area.height.saturating_sub(1),
                disp.get(disp.len().saturating_sub(key_width as usize)..)
                    .unwrap_or(&disp),
                cx.editor.theme.get("ui.text"),
            );
        }

        if let Some(completion) = self.completion.as_mut() {
            completion.render(area, surface, cx);
        }
    }

    fn cursor(&self, _area: Rect, editor: &Editor) -> (Option<Position>, CursorKind) {
        // match view.doc.mode() {
        //     Mode::Insert => write!(stdout, "\x1B[6 q"),
        //     mode => write!(stdout, "\x1B[2 q"),
        // };
        editor.cursor()
    }
}

fn canonicalize_key(key: &mut KeyEvent) {
    if let KeyEvent {
        code: KeyCode::Char(_),
        modifiers: _,
    } = key
    {
        key.modifiers.remove(KeyModifiers::SHIFT)
    }
}

#[inline]
fn abs_diff(a: usize, b: usize) -> usize {
    if a > b {
        a - b
    } else {
        b - a
    }
}<|MERGE_RESOLUTION|>--- conflicted
+++ resolved
@@ -859,9 +859,6 @@
         cxt: &mut commands::Context,
         event: KeyEvent,
     ) -> Option<KeymapResult> {
-        self.autoinfo = None;
-<<<<<<< HEAD
-
         if let Some(picker) = cxt.editor.debug_config_picker.clone() {
             match event {
                 KeyEvent {
@@ -912,11 +909,6 @@
             return None;
         }
 
-        match self.keymaps.get_mut(&mode).unwrap().get(event) {
-            KeymapResult::Matched(command) => command.execute(cxt),
-            KeymapResult::Pending(node) => self.autoinfo = Some(node.into()),
-            k @ KeymapResult::NotFound | k @ KeymapResult::Cancelled(_) => return Some(k),
-=======
         let key_result = self.keymaps.get_mut(&mode).unwrap().get(event);
         self.autoinfo = key_result.sticky.map(|node| node.infobox());
 
@@ -924,7 +916,6 @@
             KeymapResultKind::Matched(command) => command.execute(cxt),
             KeymapResultKind::Pending(node) => self.autoinfo = Some(node.infobox()),
             KeymapResultKind::NotFound | KeymapResultKind::Cancelled(_) => return Some(key_result),
->>>>>>> df55eaae
         }
         None
     }
